--- conflicted
+++ resolved
@@ -2,9 +2,6 @@
 pub mod coredao;
 pub mod lombard;
 pub mod mezo;
-<<<<<<< HEAD
 pub mod namada;
-=======
 pub mod noble;
->>>>>>> 00f5832e
 pub mod tendermint;