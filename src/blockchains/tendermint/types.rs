#![allow(unused_variables)]
#![allow(dead_code)]

use chrono::NaiveDateTime;
use serde::Deserialize;

#[derive(Debug, Deserialize)]
pub struct ValidatorsResponse {
    pub result: Option<ValidatorsResult>,
}

#[derive(Debug, Deserialize)]
pub struct ValidatorsResult {
    pub count: String,
    pub total: String,
    pub validators: Vec<TendermintValidator>,
}

#[derive(Debug, Deserialize)]
pub struct PubKey {
    #[serde(rename = "type")]
    pub key_type: String,
    pub value: String,
}

#[derive(Debug, Deserialize)]
pub struct TendermintValidator {
    pub address: String,
    pub pub_key: PubKey,
    pub voting_power: String,
    pub proposer_priority: String,
}

#[derive(Debug, Deserialize)]
pub struct TendermintStatusResponse {
    pub result: TendermintStatusResult,
}

#[derive(Debug, Deserialize)]
pub struct TendermintStatusResult {
    pub node_info: TendermintNodeInfo,
    pub sync_info: TendermintSyncInfo,
}

#[derive(Debug, Deserialize)]
pub struct TendermintNodeInfo {
    pub id: String,
    pub version: String,
    pub network: String,
}

#[derive(Debug, Deserialize)]
pub struct TendermintSyncInfo {
    pub catching_up: bool,
    pub latest_block_height: String,
    #[serde(with = "serde_naive_datetime")]
    pub latest_block_time: NaiveDateTime,
    pub latest_block_hash: String,
    pub earliest_block_hash: String,
    pub earliest_block_height: String,
    #[serde(with = "serde_naive_datetime")]
    pub earliest_block_time: NaiveDateTime,
}

#[derive(Debug, Deserialize)]
pub struct BlockTime(String);
impl BlockTime {
    pub fn timestamp(&self) -> Result<i64, chrono::ParseError> {
        let naive_datetime = NaiveDateTime::parse_from_str(&self.0, "%Y-%m-%dT%H:%M:%S")?;
        Ok(naive_datetime.and_utc().timestamp())
    }
}

#[derive(Debug, Deserialize)]
pub struct TendermintBlockResponse {
    pub result: TendermintBlockResult,
}

#[derive(Debug, Deserialize)]
pub struct TendermintBlockResult {
    pub block: TendermintBlock,
}

#[derive(Debug, Deserialize)]
pub struct TendermintBlock {
    pub header: TendermintBlockHeader,
    pub data: TendermintBlockData,
    pub last_commit: TendermintBlockLastCommit,
}

#[derive(Debug, Deserialize)]
pub struct TendermintBlockData {
    pub txs: Vec<String>,
}

#[derive(Debug, Clone, Deserialize)]
pub struct TendermintBlockLastCommit {
    pub height: String,
    pub signatures: Vec<TendermintBlockSignature>,
}

#[derive(Debug, Clone, Deserialize)]
pub struct TendermintBlockSignature {
    pub validator_address: String,
    pub signature: Option<String>,
    #[serde(with = "serde_naive_datetime")]
    pub timestamp: NaiveDateTime,
}

#[derive(Debug, Deserialize)]
pub struct TendermintBlockHeader {
    pub height: String,
    #[serde(with = "serde_naive_datetime")]
    pub time: NaiveDateTime,
    pub chain_id: String,
    pub proposer_address: String,
}

#[derive(Debug, Deserialize)]
pub struct TendermintRESTResponse {
    pub validators: Vec<TendermintRESTValidator>,
    pub pagination: TendermintRESTPagination,
}

#[derive(Debug, Deserialize)]
pub struct TendermintRESTValidator {
    pub operator_address: String,
    pub consensus_pubkey: TendermintRESTConsensusPubKey,
    pub jailed: bool,
    pub status: String,
    pub tokens: String,
    pub delegator_shares: String,
    pub description: TendermintRESTDescription,
    pub unbonding_height: String,
    pub unbonding_time: String,
    pub commission: TendermintRESTCommission,
    pub min_self_delegation: String,
    pub unbonding_on_hold_ref_count: Option<String>,
    pub unbonding_ids: Option<Vec<String>>,
}

#[derive(Debug, Deserialize)]
pub struct TendermintRESTConsensusPubKey {
    #[serde(rename = "@type")]
    pub key_type: String,
    pub key: String,
}

#[derive(Debug, Deserialize)]
pub struct TendermintRESTDescription {
    pub moniker: String,
    pub identity: String,
    pub website: String,
    pub security_contact: String,
    pub details: String,
}

#[derive(Debug, Deserialize)]
pub struct TendermintRESTCommission {
    pub commission_rates: TendermintRESTCommissionRates,
    pub update_time: String,
}

#[derive(Debug, Deserialize)]
pub struct TendermintRESTCommissionRates {
    pub rate: String,
    pub max_rate: String,
    pub max_change_rate: String,
}

#[derive(Debug, Deserialize)]
pub struct TendermintRESTPagination {
    pub next_key: Option<String>,
    pub total: String,
}

#[derive(Debug, Deserialize)]
pub struct TendermintProposalsResponse {
    pub proposals: Vec<Proposal>,
    pub pagination: TendermintRESTPagination,
}

#[derive(Clone, Debug, Deserialize, PartialEq)]
#[serde(rename_all = "SCREAMING_SNAKE_CASE")]
pub enum ProposalStatus {
    ProposalStatusDepositPeriod,
    ProposalStatusVotingPeriod,
    ProposalStatusPassed,
    ProposalStatusRejected,
    ProposalStatusFailed,
}

impl ToString for ProposalStatus {
    fn to_string(&self) -> String {
        match self {
            ProposalStatus::ProposalStatusDepositPeriod => {
                "PROPOSAL_STATUS_DEPOSIT_PERIOD".to_string()
            }
            ProposalStatus::ProposalStatusVotingPeriod => {
                "PROPOSAL_STATUS_VOTING_PERIOD".to_string()
            }
            ProposalStatus::ProposalStatusPassed => "PROPOSAL_STATUS_PASSED".to_string(),
            ProposalStatus::ProposalStatusRejected => "PROPOSAL_STATUS_REJECTED".to_string(),
            ProposalStatus::ProposalStatusFailed => "PROPOSAL_STATUS_FAILED".to_string(),
        }
    }
}

#[derive(Clone, Debug, Deserialize)]
pub struct Proposal {
    pub id: String,
    pub messages: Vec<ProposalMessage>,
    pub status: ProposalStatus,
    pub title: Option<String>,
    pub summary: Option<String>,
}

#[derive(Clone, Debug, Deserialize)]
#[serde(rename_all = "camelCase")]
pub struct ProposalMessage {
    #[serde(rename = "@type")]
    pub msg_type: String,
    pub content: Option<ProposalContent>,
    pub authority: Option<String>,
    pub plan: Option<ProposalPlan>,
}

#[derive(Clone, Debug, Deserialize)]
#[serde(rename_all = "camelCase")]
pub struct ProposalContent {
    #[serde(rename = "@type")]
    pub content_type: String,
    pub title: Option<String>,
    pub description: String,
    pub plan: Option<ProposalPlan>,
}

#[derive(Clone, Debug, Deserialize)]
#[serde(rename_all = "camelCase")]
pub struct ProposalPlan {
    pub info: String,
    pub height: String,
}

mod serde_naive_datetime {
    use chrono::NaiveDateTime;
    use serde::{self, Deserialize, Deserializer};

    const DATE_FORMAT: &str = "%Y-%m-%dT%H:%M:%S%.fZ";

    pub fn deserialize<'de, D>(deserializer: D) -> Result<NaiveDateTime, D::Error>
    where
        D: Deserializer<'de>,
    {
        let s = String::deserialize(deserializer)?;
        NaiveDateTime::parse_from_str(&s, DATE_FORMAT).map_err(serde::de::Error::custom)
    }
}

#[derive(Debug, Deserialize)]
pub struct TendermintUpgradePlanResponse {
    pub plan: Option<TendermintUpgradePlan>,
}

#[derive(Debug, Deserialize)]
pub struct TendermintUpgradePlan {
    pub name: String,
    pub height: String,
}

#[derive(Debug, Deserialize)]
pub struct TendermintTxResponse {
    pub result: TendermintTxResponseResult,
}

#[derive(Debug, Deserialize)]
pub struct TendermintTxResponseResult {
    pub txs: Vec<TendermintTx>,
}

#[derive(Deserialize, Debug)]
pub struct TendermintTx {
    pub tx_result: TendermintTxResult,
}

#[derive(Debug, Deserialize)]
pub struct TendermintTxResult {
    pub gas_wanted: String,
    pub gas_used: String,
}

<<<<<<< HEAD
#[derive(Deserialize, Debug)]
pub struct DefaultNodeInfo {
    pub moniker: String,
    pub network: String,
}

#[derive(Deserialize, Debug)]
pub struct TendermintApplicationVersion {
    pub name: String,
    pub app_name: String,
    pub version: String,
    pub cosmos_sdk_version: String,
    pub git_commit: String,
}

#[derive(Deserialize, Debug)]
pub struct TendermintNodeInfoResponse {
    pub default_node_info: DefaultNodeInfo,
    pub application_version: TendermintApplicationVersion,
=======
#[derive(Debug, Deserialize)]
pub struct TendermintDelegationRESTResponse {
    pub delegation_responses: Vec<TendermintDelegationResponse>,
    pub pagination: TendermintRESTPagination,
}

#[derive(Debug, Deserialize)]
pub struct TendermintDelegationResponse {
    pub delegation: TendermintDelegation,
    pub balance: TendermintBalance,
}

#[derive(Debug, Deserialize)]
pub struct TendermintDelegation {
    pub delegator_address: String,
    pub validator_address: String,
    pub shares: String,
}

#[derive(Debug, Deserialize)]
pub struct TendermintBalance {
    pub denom: String,
    pub amount: String,
}

#[derive(Debug, Deserialize)]
pub struct TendermintCommissionRESTResponse {
    pub commission: TendermintCommisionResponse,
}

#[derive(Debug, Deserialize)]
pub struct TendermintCommisionResponse {
    pub commission: Vec<TendermintCommision>,
}

#[derive(Debug, Deserialize)]
pub struct TendermintCommision {
    pub denom: String,
    pub amount: String,
}

#[derive(Debug, Deserialize)]
pub struct TendermintRewardsRESTResponse {
    pub rewards: TendermintRewardsResponse,
}

#[derive(Debug, Deserialize)]
pub struct TendermintRewardsResponse {
    pub rewards: Vec<TendermintReward>,
}

#[derive(Debug, Deserialize)]
pub struct TendermintReward {
    pub denom: String,
    pub amount: String,
}

#[derive(Deserialize, Debug)]
pub struct TendermintSelfBondRewardResponse {
    pub self_bond_rewards: Vec<TendermintReward>,
}

#[derive(Debug, Deserialize)]
pub struct TendermintUnbondingDelegationEntry {
    pub creation_height: String,
    pub completion_time: String,
    pub initial_balance: String,
    pub balance: String,
}

#[derive(Debug, Deserialize)]
pub struct TendermintUnbondingDelegation {
    pub delegator_address: String,
    pub validator_address: String,
    pub entries: Vec<TendermintUnbondingDelegationEntry>,
}

#[derive(Debug, Deserialize)]
pub struct TendermintValidatorUnbondingDelegationsResponse {
    pub unbonding_responses: Vec<TendermintUnbondingDelegation>,
    pub pagination: TendermintRESTPagination,
}

#[derive(Debug, Deserialize)]
pub struct TendermintSlash {
    pub validator_period: String,
    pub fraction: String,
}

#[derive(Debug, Deserialize)]
pub struct TendermintValidatorSlashesResponse {
    pub slashes: Vec<TendermintSlash>,
    pub pagination: TendermintRESTPagination,
>>>>>>> f3946742
}<|MERGE_RESOLUTION|>--- conflicted
+++ resolved
@@ -289,7 +289,6 @@
     pub gas_used: String,
 }
 
-<<<<<<< HEAD
 #[derive(Deserialize, Debug)]
 pub struct DefaultNodeInfo {
     pub moniker: String,
@@ -309,7 +308,8 @@
 pub struct TendermintNodeInfoResponse {
     pub default_node_info: DefaultNodeInfo,
     pub application_version: TendermintApplicationVersion,
-=======
+}
+
 #[derive(Debug, Deserialize)]
 pub struct TendermintDelegationRESTResponse {
     pub delegation_responses: Vec<TendermintDelegationResponse>,
@@ -403,5 +403,4 @@
 pub struct TendermintValidatorSlashesResponse {
     pub slashes: Vec<TendermintSlash>,
     pub pagination: TendermintRESTPagination,
->>>>>>> f3946742
 }