use std::{sync::Arc, time::Duration, collections::{VecDeque}};

use async_trait::async_trait;
use serde_json::{json, Value};
<<<<<<< HEAD
use tokio::{time::sleep};
use tracing::{error, info, debug};

use crate::{
    blockchains::coredao::{
        metrics::{COREDAO_VALIDATOR_PARTICIPATION, COREDAO_VALIDATOR_RECENT_ACTIVITY, COREDAO_VALIDATOR_SIGNED_BLOCKS},
    },
=======
use tokio::time::sleep;
use tracing::{error, info};

use crate::{
    blockchains::coredao::metrics::COREDAO_BLOCK_SIGNER,
>>>>>>> 45ff2880
    core::{clients::blockchain_client::BlockchainClient, exporter::Task},
};

pub struct CoreDaoBlockScrapper {
    client: Arc<BlockchainClient>,
    last_processed_block: u64,
<<<<<<< HEAD
    // Store recent blocks and their signers
    recent_blocks: VecDeque<(u64, String)>,
    // Maximum blocks to track
    max_blocks: usize,
    // Target validator to monitor
    target_validator: Option<String>,
}

impl CoreDaoBlockScrapper {
    pub fn with_target_validator(client: Arc<BlockchainClient>, target_validator: String) -> Self {
        CoreDaoBlockScrapper {
=======
    network: String,
    validator_alert_addresses: Vec<String>,
}

impl CoreDaoBlockScrapper {
    pub fn new(
        client: Arc<BlockchainClient>,
        network: String,
        validator_alert_addresses: Vec<String>,
    ) -> Self {
        Self {
>>>>>>> 45ff2880
            client,
            recent_blocks: VecDeque::with_capacity(100),
            max_blocks: 100,
            target_validator: Some(target_validator),
            last_processed_block: 0,
            network,
            validator_alert_addresses,
        }
    }

    async fn get_latest_block_number(&self) -> Option<u64> {
        info!("(Core DAO Block Scrapper) Getting latest block number");

        let payload = json!({
            "jsonrpc": "2.0",
            "method": "eth_blockNumber",
            "params": [],
            "id": 1
        });

        let res = match self.client.with_rpc().post("", &payload).await {
            Ok(res) => res,
            Err(e) => {
                error!(
                    "(Core DAO Block Scrapper) Error getting latest block number: {}",
                    e
                );
                return None;
            }
        };

        let result: Value = match serde_json::from_str(&res) {
            Ok(val) => val,
            Err(e) => {
                error!(
                    "(Core DAO Block Scrapper) Error parsing JSON for blockNumber: {}",
                    e
                );
                return None;
            }
        };

        let block_number_hex = match result.get("result") {
            Some(Value::String(hex)) => hex.trim_start_matches("0x"),
            _ => {
                error!("(Core DAO Block Scrapper) Invalid blockNumber result format");
                return None;
            }
        };

        match u64::from_str_radix(block_number_hex, 16) {
            Ok(num) => Some(num),
            Err(e) => {
                error!(
                    "(Core DAO Block Scrapper) Error parsing block number: {}",
                    e
                );
                None
            }
        }
    }

    async fn get_block_by_number(&self, block_number: u64) -> Option<(u64, String)> {
        let block_number_hex = format!("0x{:x}", block_number);

        let payload = json!({
            "jsonrpc": "2.0",
            "method": "eth_getBlockByNumber",
            "params": [block_number_hex, false],
            "id": 1
        });

        let res = match self.client.with_rpc().post("", &payload).await {
            Ok(res) => res,
            Err(e) => {
                error!("(Core DAO Block Scrapper) Error getting block: {}", e);
                return None;
            }
        };

        let result: Value = match serde_json::from_str(&res) {
            Ok(val) => val,
            Err(e) => {
                error!(
                    "(Core DAO Block Scrapper) Error parsing JSON for block {}: {}",
                    block_number, e
                );
                return None;
            }
        };

        let block = match result.get("result") {
            Some(block) => block,
            None => {
                error!(
                    "(Core DAO Block Scrapper) No result field in response for block {}",
                    block_number
                );
                return None;
            }
        };

        let miner = match block.get("miner") {
            Some(Value::String(miner)) => miner.clone(),
            _ => {
                error!(
                    "(Core DAO Block Scrapper) Invalid or missing miner field for block {}",
                    block_number
                );
                return None;
            }
        };

        Some((block_number, miner))
    }

    async fn process_new_blocks(&mut self) {
        // Get the latest block number
        if let Some(latest_block) = self.get_latest_block_number().await {
            // If we've seen a new block
            if latest_block > self.last_processed_block {
                info!(
                    "(Core DAO Block Scrapper) Found new block: {}",
                    latest_block
                );

                // Process all blocks from last_processed_block+1 to latest_block
                for block_num in (self.last_processed_block + 1)..=latest_block {
<<<<<<< HEAD
                    if let Some((block_number, consensus_address)) = self.get_block_by_number(block_num).await {
                        self.recent_blocks.push_back((block_number, consensus_address.to_lowercase()));
                        
                        // Keep only the most recent max_blocks
                        if self.recent_blocks.len() > self.max_blocks {
                            self.recent_blocks.pop_front();
                        }
                        
                        debug!("(Core DAO Block Scrapper) Block {} signed by {}", block_number, consensus_address);
                    }
                }
                
                self.calculate_validator_participation();
                
=======
                    if let Some((block_number, consensus_address)) =
                        self.get_block_by_number(block_num).await
                    {
                        // Set the metric
                        COREDAO_BLOCK_SIGNER
                            .with_label_values(&[
                                &block_number.to_string(),
                                &consensus_address,
                                &self.network,
                            ])
                            .set(1);
                    }
                }

                // Update the last processed block
>>>>>>> 45ff2880
                self.last_processed_block = latest_block;
            } else {
                debug!("(Core DAO Block Scrapper) No new blocks found");
            }
        } else {
            error!("(Core DAO Block Scrapper) Failed to get latest block number");
        }
    }
    
    fn calculate_validator_participation(&self) {
        if self.recent_blocks.is_empty() {
            return;
        }
        
        // Get unique validators from recent blocks to determine rotation size
        let mut unique_validators = std::collections::HashSet::new();
        for (_, validator) in &self.recent_blocks {
            unique_validators.insert(validator.clone());
        }
        
        let total_validators = unique_validators.len();
        if total_validators == 0 {
            error!("(Core DAO Block Scrapper) No validators found in recent blocks");
            return;
        }
        
        info!("(Core DAO Block Scrapper) Found {} unique validators in recent blocks", total_validators);
        
        // We need to track validator participation over three rounds
        let blocks_per_round = total_validators;
        let blocks_for_three_rounds = blocks_per_round * 3;
        
        if self.recent_blocks.len() < blocks_for_three_rounds {
            info!("(Core DAO Block Scrapper) Not enough blocks for 3 rounds (need {}, have {})",
                  blocks_for_three_rounds, self.recent_blocks.len());
            return;
        }
        
        let recent_three_rotations: Vec<_> = self.recent_blocks
            .iter()
            .rev()
            .take(blocks_for_three_rounds)
            .collect();
        
        // Count blocks signed by each validator across all three rotations
        let mut validator_counts: std::collections::HashMap<String, u64> = std::collections::HashMap::new();
        for (_, validator) in &recent_three_rotations {
            *validator_counts.entry(validator.clone()).or_insert(0) += 1;
        }
        
        // Calculate and set participation rates for all validators
        for validator in unique_validators {
            let blocks_signed = validator_counts.get(&validator).cloned().unwrap_or(0);
            
            // In an ideal scenario, each validator would sign exactly 3 blocks (one per rotation)
            // So we calculate participation as (blocks signed / 3) * 100%
            let participation_rate = (blocks_signed as f64 / 3.0) * 100.0;
            
            COREDAO_VALIDATOR_PARTICIPATION
                .with_label_values(&[&validator])
                .set(participation_rate);
                
            if let Some(ref target) = self.target_validator {
                if &validator == target {
                    info!("(Core DAO Block Scrapper) Target validator {} signed {} out of 3 expected blocks across 3 rotations ({}%)",
                          validator, blocks_signed, participation_rate);
                }
            }
        }
        
        // Check if target validator has signed at least once in the latest rotation
        if let Some(ref target) = self.target_validator {
            // Get blocks for the latest rotation only
            let latest_rotation = &recent_three_rotations[0..blocks_per_round];
            
            let has_signed = latest_rotation
                .iter()
                .any(|(_, validator)| validator == target);
            
            let activity_value = if has_signed { 1.0 } else { 0.0 };
            
            COREDAO_VALIDATOR_RECENT_ACTIVITY
                .with_label_values(&[target])
                .set(activity_value);
            
            info!("(Core DAO Block Scrapper) Setting recent activity metric for {} to {} (signed in latest rotation: {})",
                  target, activity_value, has_signed);
            
            if !has_signed {
                info!("(Core DAO Block Scrapper) ALERT: Target validator {} has not signed any blocks in the latest rotation!",
                      target);
            }
            
            // Track all blocks signed by the target validator
            // First, get all blocks signed by the target validator
            let target_signed_blocks: Vec<_> = self.recent_blocks
                .iter()
                .filter(|(_, validator)| validator == target)
                .collect();
            
            for (block_number, _) in target_signed_blocks {
                COREDAO_VALIDATOR_SIGNED_BLOCKS
                    .with_label_values(&[target, &block_number.to_string()])
                    .set(1.0);
                
                info!("(Core DAO Block Scrapper) Target validator {} signed block {}",
                      target, block_number);
            }
        }
    }
}

#[async_trait]
impl Task for CoreDaoBlockScrapper {
    async fn run(&mut self, delay: Duration) {
        info!("(Core DAO Block Scrapper) Starting task");
<<<<<<< HEAD
        
        let target_address = self.target_validator.clone().unwrap();
        debug!("(Core DAO Block Scrapper) Forcibly initializing recent activity metric for {}", target_address);
        COREDAO_VALIDATOR_RECENT_ACTIVITY
            .with_label_values(&[&target_address])
            .set(-1.0);  // Initialize with -1 to indicate "not enough data yet"
        
        // Initialize last_processed_block to the current latest block
        if let Some(latest_block) = self.get_latest_block_number().await {
            debug!("(Core DAO Block Scrapper) Starting from latest block: {}", latest_block);
            self.last_processed_block = latest_block.saturating_sub(self.max_blocks as u64);
            debug!("(Core DAO Block Scrapper) Will process blocks from {} to {}", 
                  self.last_processed_block + 1, latest_block);
=======

        // Initialize last_processed_block to the current latest block
        if let Some(latest_block) = self.get_latest_block_number().await {
            info!(
                "(Core DAO Block Scrapper) Starting from latest block: {}",
                latest_block
            );
            self.last_processed_block = latest_block;
>>>>>>> 45ff2880
        } else {
            error!("(Core DAO Block Scrapper) Failed to get initial latest block number");
        }

        loop {
<<<<<<< HEAD
            debug!("(Core DAO Block Scrapper) Checking for new blocks");
            
=======
            info!("(Core DAO Block Scrapper) Checking for new blocks");

>>>>>>> 45ff2880
            // Process any new blocks
            self.process_new_blocks().await;

            info!(
                "(Core DAO Block Scrapper) Block processing complete, sleeping for {:?}",
                delay
            );
            sleep(delay).await;
        }
    }
}<|MERGE_RESOLUTION|>--- conflicted
+++ resolved
@@ -1,60 +1,40 @@
-use std::{sync::Arc, time::Duration, collections::{VecDeque}};
+use std::{sync::Arc, time::Duration, collections::VecDeque};
 
 use async_trait::async_trait;
 use serde_json::{json, Value};
-<<<<<<< HEAD
 use tokio::{time::sleep};
 use tracing::{error, info, debug};
 
 use crate::{
-    blockchains::coredao::{
-        metrics::{COREDAO_VALIDATOR_PARTICIPATION, COREDAO_VALIDATOR_RECENT_ACTIVITY, COREDAO_VALIDATOR_SIGNED_BLOCKS},
-    },
-=======
-use tokio::time::sleep;
-use tracing::{error, info};
-
-use crate::{
-    blockchains::coredao::metrics::COREDAO_BLOCK_SIGNER,
->>>>>>> 45ff2880
-    core::{clients::blockchain_client::BlockchainClient, exporter::Task},
+    blockchains::coredao::metrics::{COREDAO_VALIDATOR_PARTICIPATION, COREDAO_VALIDATOR_RECENT_ACTIVITY, COREDAO_VALIDATOR_SIGNED_BLOCKS},
+    core::{clients::blockchain_client::BlockchainClient, exporter::Task, network::Network},
 };
 
 pub struct CoreDaoBlockScrapper {
     client: Arc<BlockchainClient>,
     last_processed_block: u64,
-<<<<<<< HEAD
     // Store recent blocks and their signers
     recent_blocks: VecDeque<(u64, String)>,
     // Maximum blocks to track
     max_blocks: usize,
-    // Target validator to monitor
-    target_validator: Option<String>,
-}
-
-impl CoreDaoBlockScrapper {
-    pub fn with_target_validator(client: Arc<BlockchainClient>, target_validator: String) -> Self {
-        CoreDaoBlockScrapper {
-=======
-    network: String,
+    // Validator addresses to monitor and alert on
     validator_alert_addresses: Vec<String>,
+    network: Network,
 }
 
 impl CoreDaoBlockScrapper {
     pub fn new(
         client: Arc<BlockchainClient>,
-        network: String,
         validator_alert_addresses: Vec<String>,
+        network: Network,
     ) -> Self {
-        Self {
->>>>>>> 45ff2880
+        CoreDaoBlockScrapper {
             client,
             recent_blocks: VecDeque::with_capacity(100),
             max_blocks: 100,
-            target_validator: Some(target_validator),
+            validator_alert_addresses,
             last_processed_block: 0,
             network,
-            validator_alert_addresses,
         }
     }
 
@@ -176,7 +156,6 @@
 
                 // Process all blocks from last_processed_block+1 to latest_block
                 for block_num in (self.last_processed_block + 1)..=latest_block {
-<<<<<<< HEAD
                     if let Some((block_number, consensus_address)) = self.get_block_by_number(block_num).await {
                         self.recent_blocks.push_back((block_number, consensus_address.to_lowercase()));
                         
@@ -191,23 +170,6 @@
                 
                 self.calculate_validator_participation();
                 
-=======
-                    if let Some((block_number, consensus_address)) =
-                        self.get_block_by_number(block_num).await
-                    {
-                        // Set the metric
-                        COREDAO_BLOCK_SIGNER
-                            .with_label_values(&[
-                                &block_number.to_string(),
-                                &consensus_address,
-                                &self.network,
-                            ])
-                            .set(1);
-                    }
-                }
-
-                // Update the last processed block
->>>>>>> 45ff2880
                 self.last_processed_block = latest_block;
             } else {
                 debug!("(Core DAO Block Scrapper) No new blocks found");
@@ -266,20 +228,22 @@
             // So we calculate participation as (blocks signed / 3) * 100%
             let participation_rate = (blocks_signed as f64 / 3.0) * 100.0;
             
+            // Check if this is one of our alert validators
+            let fires_alerts = self.validator_alert_addresses.contains(&validator).to_string();
+            
             COREDAO_VALIDATOR_PARTICIPATION
-                .with_label_values(&[&validator])
+                .with_label_values(&[&validator, &self.network.to_string(), &fires_alerts])
                 .set(participation_rate);
                 
-            if let Some(ref target) = self.target_validator {
-                if &validator == target {
-                    info!("(Core DAO Block Scrapper) Target validator {} signed {} out of 3 expected blocks across 3 rotations ({}%)",
-                          validator, blocks_signed, participation_rate);
-                }
-            }
-        }
-        
-        // Check if target validator has signed at least once in the latest rotation
-        if let Some(ref target) = self.target_validator {
+            // Check if this is one of our alert validators
+            if self.validator_alert_addresses.contains(&validator) {
+                info!("(Core DAO Block Scrapper) Alert validator {} signed {} out of 3 expected blocks across 3 rotations ({}%)",
+                      validator, blocks_signed, participation_rate);
+            }
+        }
+        
+        // Check if alert validators have signed at least once in the latest rotation
+        for target in &self.validator_alert_addresses {
             // Get blocks for the latest rotation only
             let latest_rotation = &recent_three_rotations[0..blocks_per_round];
             
@@ -288,21 +252,21 @@
                 .any(|(_, validator)| validator == target);
             
             let activity_value = if has_signed { 1.0 } else { 0.0 };
+            let fires_alerts = "true";
             
             COREDAO_VALIDATOR_RECENT_ACTIVITY
-                .with_label_values(&[target])
+                .with_label_values(&[target, &self.network.to_string(), fires_alerts])
                 .set(activity_value);
             
             info!("(Core DAO Block Scrapper) Setting recent activity metric for {} to {} (signed in latest rotation: {})",
                   target, activity_value, has_signed);
             
             if !has_signed {
-                info!("(Core DAO Block Scrapper) ALERT: Target validator {} has not signed any blocks in the latest rotation!",
+                info!("(Core DAO Block Scrapper) ALERT: Validator {} has not signed any blocks in the latest rotation!",
                       target);
             }
             
             // Track all blocks signed by the target validator
-            // First, get all blocks signed by the target validator
             let target_signed_blocks: Vec<_> = self.recent_blocks
                 .iter()
                 .filter(|(_, validator)| validator == target)
@@ -310,10 +274,10 @@
             
             for (block_number, _) in target_signed_blocks {
                 COREDAO_VALIDATOR_SIGNED_BLOCKS
-                    .with_label_values(&[target, &block_number.to_string()])
+                    .with_label_values(&[target, &block_number.to_string(), &self.network.to_string(), fires_alerts])
                     .set(1.0);
                 
-                info!("(Core DAO Block Scrapper) Target validator {} signed block {}",
+                info!("(Core DAO Block Scrapper) Validator {} signed block {}",
                       target, block_number);
             }
         }
@@ -324,13 +288,14 @@
 impl Task for CoreDaoBlockScrapper {
     async fn run(&mut self, delay: Duration) {
         info!("(Core DAO Block Scrapper) Starting task");
-<<<<<<< HEAD
-        
-        let target_address = self.target_validator.clone().unwrap();
-        debug!("(Core DAO Block Scrapper) Forcibly initializing recent activity metric for {}", target_address);
-        COREDAO_VALIDATOR_RECENT_ACTIVITY
-            .with_label_values(&[&target_address])
-            .set(-1.0);  // Initialize with -1 to indicate "not enough data yet"
+        
+        // Initialize metrics for all alert validators
+        for target_address in &self.validator_alert_addresses {
+            debug!("(Core DAO Block Scrapper) Forcibly initializing recent activity metric for {}", target_address);
+            COREDAO_VALIDATOR_RECENT_ACTIVITY
+                .with_label_values(&[target_address, &self.network.to_string(), "true"])
+                .set(-1.0);  // Initialize with -1 to indicate "not enough data yet"
+        }
         
         // Initialize last_processed_block to the current latest block
         if let Some(latest_block) = self.get_latest_block_number().await {
@@ -338,28 +303,13 @@
             self.last_processed_block = latest_block.saturating_sub(self.max_blocks as u64);
             debug!("(Core DAO Block Scrapper) Will process blocks from {} to {}", 
                   self.last_processed_block + 1, latest_block);
-=======
-
-        // Initialize last_processed_block to the current latest block
-        if let Some(latest_block) = self.get_latest_block_number().await {
-            info!(
-                "(Core DAO Block Scrapper) Starting from latest block: {}",
-                latest_block
-            );
-            self.last_processed_block = latest_block;
->>>>>>> 45ff2880
         } else {
             error!("(Core DAO Block Scrapper) Failed to get initial latest block number");
         }
 
         loop {
-<<<<<<< HEAD
             debug!("(Core DAO Block Scrapper) Checking for new blocks");
             
-=======
-            info!("(Core DAO Block Scrapper) Checking for new blocks");
-
->>>>>>> 45ff2880
             // Process any new blocks
             self.process_new_blocks().await;
 
