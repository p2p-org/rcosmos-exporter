--- conflicted
+++ resolved
@@ -111,13 +111,9 @@
         let res = self
             .client
             .with_rest()
-<<<<<<< HEAD
-            .get(Path::from(format!("/babylon/epoching/v1/epochs/{}", epoch)))
-=======
             .get(Path::from(
                 format!("/babylon/epoching/v1/epochs/{}", epoch),
             ))
->>>>>>> 3628b953
             .await
             .context(format!("Could not fetch epoch: {}", epoch))?;
 
@@ -131,16 +127,9 @@
         let res = self
             .client
             .with_rest()
-<<<<<<< HEAD
-            .get(Path::from(format!(
-                "/cosmos/tx/v1beta1/txs/block/{}?pagination.limit=1",
-                block
-            )))
-=======
             .get(Path::from(
                 format!("/cosmos/tx/v1beta1/txs/block/{}?pagination.limit=1", block),
             ))
->>>>>>> 3628b953
             .await
             .context(format!("Could not fetch block txs for block: {}", block))?;
 
